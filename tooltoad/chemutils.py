--- conflicted
+++ resolved
@@ -874,13 +874,10 @@
     multiplicity: int = 1,
     scr: str = ".",
     perceive_connectivity: bool = True,
-<<<<<<< HEAD
+    use_xtb: bool = True,
+    sanitize: bool = False,
     perceive_connectivity_xtb: bool = False,
     sanitize: bool = True,
-=======
-    use_xtb: bool = True,
-    sanitize: bool = False,
->>>>>>> 0077bede
 ):
     """Converts atom symbols and coordinates to RDKit molecule."""
     xyz = ac2xyz(atoms, coords)
@@ -888,14 +885,9 @@
     if sanitize:
         Chem.SanitizeMol(rdkit_mol)
     if perceive_connectivity:
-<<<<<<< HEAD
-        _determineConnectivity(rdkit_mol)
-
-=======
         rdkit_mol = _determineConnectivity(
             rdkit_mol, usextb=use_xtb, charge=charge, multiplicity=multiplicity, scr=scr
         )
->>>>>>> 0077bede
     return rdkit_mol
 
 

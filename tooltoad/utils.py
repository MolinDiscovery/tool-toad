--- conflicted
+++ resolved
@@ -6,15 +6,10 @@
 import signal
 import string
 import subprocess
-<<<<<<< HEAD
-import warnings
-from pathlib import Path
-=======
 import threading
 import warnings
 from pathlib import Path
 from queue import Empty, Queue
->>>>>>> b78015cc
 from typing import Generator
 
 import joblib
@@ -27,10 +22,6 @@
 def stream(
     cmd: str, cwd: None | Path = None, shell: bool = True
 ) -> Generator[str, None, None]:
-<<<<<<< HEAD
-    """Execute a command and stream stdout and stderr concurrently using
-    select."""
-=======
     """Execute a command and stream stdout and stderr concurrently."""
 
     def enqueue_output(pipe, queue):
@@ -42,7 +33,6 @@
             pipe.close()
 
     # Start the subprocess
->>>>>>> b78015cc
     popen = subprocess.Popen(
         cmd,
         stdout=subprocess.PIPE,
@@ -52,40 +42,6 @@
         cwd=cwd,
         preexec_fn=os.setsid,  # Start a new process group for better control
     )
-
-<<<<<<< HEAD
-    stdout_fd = popen.stdout.fileno()
-    stderr_fd = popen.stderr.fileno()
-
-    # Map file descriptors to their streams
-    fd_to_stream = {stdout_fd: popen.stdout, stderr_fd: popen.stderr}
-
-    try:
-        while True:
-            # Wait for data on stdout or stderr
-            ready_fds, _, _ = select.select([stdout_fd, stderr_fd], [], [], 0.5)
-
-            if not ready_fds and popen.poll() is not None:
-                # No more data and process has exited
-                break
-
-            for fd in ready_fds:
-                if fd not in fd_to_stream:
-                    # Skip if the fd is no longer in the map (stream closed)
-                    continue
-
-                stream = fd_to_stream[fd]
-                line = stream.readline()
-                if line:  # If a line was read, yield it
-                    yield line
-                else:
-                    # Stream is closed, remove it from the map
-                    del fd_to_stream[fd]
-
-            # Break when both streams are closed and the process has exited
-            if popen.poll() is not None and not fd_to_stream:
-                break
-=======
     # Queues for stdout and stderr
     stdout_queue = Queue()
     stderr_queue = Queue()
@@ -123,21 +79,15 @@
             if popen.poll() is not None and stdout_done and stderr_done:
                 break
 
->>>>>>> b78015cc
     except KeyboardInterrupt:
         print("\nCtrl+C pressed. Terminating the process...")
         os.killpg(os.getpgid(popen.pid), signal.SIGTERM)
         popen.wait()
         print("Process terminated.")
     finally:
-<<<<<<< HEAD
-        popen.stdout.close()
-        popen.stderr.close()
-=======
         # Ensure threads are joined and subprocess cleanup
         stdout_thread.join()
         stderr_thread.join()
->>>>>>> b78015cc
         popen.wait()
 
 
